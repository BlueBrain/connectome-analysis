import scipy.sparse as sp
import numpy as np
import pyflagsercount as pfc
import pickle

from functools import partial
from pathlib import Path
from tqdm import tqdm
from typing import List
# Functions that take as input a (weighted) network and give as output a topological feature.
#TODO: rc_in_simplex, filtered_simplex_counts, persitence

def simplex_counts(adj, neuron_properties=[]):
    #Compute simplex counts of adj
    #TODO: Change this to pyflagser_count and add options for max dim and threads,
    #Delete neuron properties from input?
    from pyflagser import flagser_count_unweighted
    adj=adj.astype('bool').astype('int') #Needed in case adj is not a 0,1 matrix
    return flagser_count_unweighted(adj, directed=True)

def betti_counts(adj, neuron_properties=[], min_dim=0, max_dim=[], directed=True, coeff=2, approximation=None):
    from pyflagser import flagser_unweighted
    import numpy as np
    adj=adj.astype('bool').astype('int') #Needed in case adj is not a 0,1 matrix
    if max_dim==[]:
        max_dim=np.inf

    if approximation==None:
        print("Run without approximation")
        return flagser_unweighted(adj, min_dimension=min_dim,
                                  max_dimension=max_dim, directed=True, coeff=2, approximation=None)['betti']
    else:
        assert (all([isinstance(item,int) for item in approximation])) # asssert it's a list of integers
        approximation=np.array(approximation)
        bettis=[]

        #Make approximation vector to be of size max_dim
        if max_dim!=np.inf:
            if approximation.size-1 < max_dim:#Vector too short so pad with -1's
                approximation=np.pad(approximation,(0,max_dim-(approximation.size-1)),'constant',constant_values=-1)
            if approximation.size-1>max_dim:#Vector too long, select relevant slice
                approximation=approximation[0:max_dim+1]
            #Sanity check
            print("Correct dimensions for approximation:", approximation.size==max_dim+1)

        #Split approximation into sub-vectors of same value to speed up computation
        diff=approximation[1:]-approximation[:-1]
        slice_indx=np.array(np.where(diff!=0)[0])+1

        #Compute betti counts
        for dims_range in  np.split(np.arange(approximation.size),slice_indx):
            n=dims_range[0] #min dim for computation
            N=dims_range[-1] #max dim for computation
            a=approximation[n]
            if a==-1:
                a=None
            print("Run betti for dim range {0}-{1} with approximation {2}".format(n,N,a))
            bettis=bettis+flagser_unweighted(adj, min_dimension=n,
                                        max_dimension=N, directed=True, coeff=2, approximation=a)['betti']

        if max_dim==np.inf:
            n=approximation.size #min dim for computation
            N=np.inf #max dim for computation
            a=None
            print("Run betti for dim range {0}-{1} with approximation {2}".format(n,N,a))
            bettis=bettis+flagser_unweighted(adj, min_dimension=n,
                                        max_dimension=N, directed=True, coeff=2, approximation=a)['betti']

        return bettis

def node_participation(adj, neuron_properties):
    # Compute the number of simplices a vertex is part of
    # Input: adj adjancency matrix representing a graph with 0 in the diagonal, neuron_properties as data frame with index gid of nodes
    # Out: List L of lenght adj.shape[0] where L[i] is a list of the participation of vertex i in simplices of a given dimensio
    # TODO:  Should we merge this with simplex counts so that we don't do the computation twice?
    import pyflagsercount
    import pandas as pd
    adj = adj.astype('bool').astype('int')  # Needed in case adj is not a 0,1 matrix
    par=pyflagsercount.flagser_count(M,containment=True,threads=1)['contain_counts']
    par = {i: par[i] for i in np.arange(len(par))}
    par=pd.DataFrame.from_dict(par, orient="index").fillna(0).astype(int)
    par=par.join(ninfo['gid'])
    return par


#INPUT: Address of binary file storing simplices
#OUTPUT: A list if lists L where L[i] contains the vertex ids of the i'th simplex,
#          note the simplices appear in no particular order
def binary2simplex(address):
    X = np.fromfile(address, dtype='uint64')                         #Load binary file
    S=[]                                                             #Initialise empty list for simplices

    i=0
    b = format(X[i], '064b')
    t=[int(b[-21:],2), int(b[-42:-21],2), int(b[-63:-42],2)]
    for j in t:
        if j != 2097151:                                     
            S.append(j)
    i+=1
    while i < len(X):
        b = format(X[i], '064b')                                     #Load the 64bit integer as a binary string
        if b[0] == '0':
            yield(S)                                  #If the first bit is 0 this is the start of a new simplex
            S = []
        t=[int(b[-21:],2), int(b[-42:-21],2), int(b[-63:-42],2)]     #Compute the 21bit ints stored in this 64bit int:
        for j in t:
            if j != 2097151:                                         #If an int is 2^21 this means we have reached the end of the simplex, so don't add it
                S.append(j)
        i+=1

def simplex_matrix(adj: sp.csc_matrix, temp_folder: Path, verbose: bool = False) -> np.array:
    """
    Returns the list of simplices in matrix form for storage. The matrix is
    a n_simplices x max_dim matrix, where n_simplices is the total number of simplices
    and max_dim is the maximum encountered simplex dimension.
    
    :param adj: Sparse csc matrix to compute the simplex list of.
    :type: sp.scs_matrix
    :param temp_folder: Relative path where to store the temporary flagser files to.
    :type: Path
    :param verbose: Whether to have the function print steps.
    :type: bool

    :return m: Matrix containing the simplices. The first row will be the indices at which each
    dimension ends. Successive rows will store simplices from each dimension.
    :rtype: np.array
    """
    def vmessage(message):
        if verbose:
            print(message)
    temp_folder.mkdir(exist_ok = True, parents=True)
    for path in temp_folder.glob("*"):
        raise FileExistsError("Found file in " + str(temp_folder.absolute()) + ". Aborting.")
    vmessage("Flagser count started execution")
    counts = pfc.flagser_count(adj, binary=str(temp_folder / "temp"), min_dim_print=1, threads = 1)
    vmessage("Flagser count completed execution")
    mdim = len(counts['cell_counts'])
    simplex_matrix = np.zeros((np.sum(counts['cell_counts'][1:]) + 1, mdim), dtype=np.int32)
    simplex_matrix[0,:] = counts['cell_counts'] #Use this both for future reference and for positioning simplices
    simplex_matrix[0,0] = 0
    simplex_matrix[0] = np.cumsum(simplex_matrix[0])
    vmessage("Parsing flagser output")
    for path in temp_folder.glob("*"):
        vmessage("Parsing " + str(path))
        simplex_list = binary2simplex(path)
        if verbose:
            simplex_list = tqdm(simplex_list, desc="Parsed simplices", total = simplex_matrix[0,-1])
        for simplex in simplex_list:
             simplex_matrix[simplex_matrix[0,len(simplex)-2] + 1, :len(simplex)] = simplex
             simplex_matrix[0, len(simplex)-2]+=1
    vmessage("Generated simplex matrix")
    np.save(temp_folder/"matrix.npy", simplex_matrix)
    vmessage("Saved simplex matrix")
    return simplex_matrix


def simplex_matrix_list(adj: sp.csc_matrix, temp_folder: Path, verbose: bool = False) -> List[np.array]:
    """
    Returns the list of simplices in a list of matrices for storage. Each matrix is
    a n_simplices x dim matrix, where n_simplices is the total number of simplices
    with dimension dim.
    
    :param adj: Sparse csc matrix to compute the simplex list of.
    :type: sp.scs_matrix
    :param temp_folder: Relative path where to store the temporary flagser files to.
    :type: Path
    :param verbose: Whether to have the function print steps.
    :type: bool

    :return mlist: List of matrices containing the simplices. 
    :rtype: List[np.array]
    """
    def vmessage(message):
        if verbose:
            print(message)
    temp_folder.mkdir(exist_ok = True, parents=True)
    for path in temp_folder.glob("*"):
        raise FileExistsError("Found file in " + str(temp_folder.absolute()) + ". Aborting.")
    vmessage("Flagser count started execution")
    counts = pfc.flagser_count(adj, binary=str(temp_folder / "temp"), min_dim_print=1, threads = 1)
    pointers = np.zeros((len(counts['cell_counts'])-1,), dtype=int)
    vmessage("Flagser count completed execution")
    mdim = len(counts['cell_counts'])
    simplex_matrix_list = []
    for dim, dim_length in enumerate(counts['cell_counts'][1:]):
        simplex_matrix_list.append(np.zeros((dim_length, dim+2), dtype=np.int32))
    vmessage("Parsing flagser output")
    for path in temp_folder.glob("*"):
        vmessage("Parsing " + str(path))
        simplex_list = binary2simplex(path)
        if verbose:
            simplex_list = tqdm(simplex_list, desc="Parsed simplices", total = np.sum(counts['cell_counts'][1:]))
        for simplex in simplex_list:
             sdim = len(simplex)-2
             simplex_matrix_list[sdim][pointers[sdim], :] = simplex
             pointers[sdim]+=1
    vmessage("Generated simplex matrix list")
    pickle.dump(simplex_matrix_list, (temp_folder / "ml.pkl").open('wb'))
    vmessage("Saved simplex matrix list")
    return simplex_matrix_list

<<<<<<< HEAD

def bedge_counts(adj: sp.csc_matrix, simplex_matrix_list: List[np.ndarray]) -> List[np.ndarray]:
    """
    Function to count bidirectional edges in all positions for all simplices of a matrix.

    :param adj: adjacency matrix of the whole graph.
    :type: sp.csc_matrix
    :param simplex_matrix_list: list of arrays containing the simplices. Each array is
    a  n_simplices x simplex_dim array. Same output as simplex_matrix_list.
    :type: List[np.ndarray]
    
    :return bedge_counts: list of 2d matrices with bidirectional edge counts per position.
    :rtype: List[np.ndarray]
    """
    def extract_subm(simplex: np.ndarray, adj: np.ndarray)->np.ndarray:
        return adj[simplex].T[simplex]

    adj_dense = np.array(adj.toarray()) #conversion for speed. Sparse matrix not tested.
    bedge_counts = []
    for matrix in simplex_matrix_list:
        bedge_counts.append(
            np.sum(
                np.apply_along_axis(
                    partial(extract_subm, adj = adj_dense),
                    1,
                    matrix,
                ), axis = 0
            )
        )
    return bedge_counts
=======
def simplex_matrix_list_notemp(adj: sp.csc_matrix, verbose: bool = False) -> List[np.array]:
    """
    Returns the list of simplices in a list of matrices for storage. Each matrix is
    a n_simplices x dim matrix, where n_simplices is the total number of simplices
    with dimension dim. No temporary file needed!
    
    :param adj: Sparse csc matrix to compute the simplex list of.
    :type: sp.scs_matrix
    :param verbose: Whether to have the function print steps.
    :type: bool

    :return mlist: List of matrices containing the simplices. 
    :rtype: List[np.array]
    """
    def vmessage(message):
        if verbose:
            print(message)
    vmessage("Flagser count started execution")
    result = pfc.flagser_count(adj, return_simplices=True, threads = 1)
    vmessage("Flagser count completed execution")
    coo_matrix = adj.tocoo()
    result['simplices'][1] = np.stack([coo_matrix.row, coo_matrix.col]).T
    for i in range(len(result['simplices']) -2):
        result['simplices'][i+2] = np.array(result['simplices'][i+2])
    return result['simplices'][1:]
>>>>>>> 785251c8
<|MERGE_RESOLUTION|>--- conflicted
+++ resolved
@@ -199,7 +199,33 @@
     vmessage("Saved simplex matrix list")
     return simplex_matrix_list
 
-<<<<<<< HEAD
+
+def simplex_matrix_list_notemp(adj: sp.csc_matrix, verbose: bool = False) -> List[np.array]:
+    """
+    Returns the list of simplices in a list of matrices for storage. Each matrix is
+    a n_simplices x dim matrix, where n_simplices is the total number of simplices
+    with dimension dim. No temporary file needed!
+    
+    :param adj: Sparse csc matrix to compute the simplex list of.
+    :type: sp.scs_matrix
+    :param verbose: Whether to have the function print steps.
+    :type: bool
+
+    :return mlist: List of matrices containing the simplices. 
+    :rtype: List[np.array]
+    """
+    def vmessage(message):
+        if verbose:
+            print(message)
+    vmessage("Flagser count started execution")
+    result = pfc.flagser_count(adj, return_simplices=True, threads = 1)
+    vmessage("Flagser count completed execution")
+    coo_matrix = adj.tocoo()
+    result['simplices'][1] = np.stack([coo_matrix.row, coo_matrix.col]).T
+    for i in range(len(result['simplices']) -2):
+        result['simplices'][i+2] = np.array(result['simplices'][i+2])
+    return result['simplices'][1:]
+
 
 def bedge_counts(adj: sp.csc_matrix, simplex_matrix_list: List[np.ndarray]) -> List[np.ndarray]:
     """
@@ -229,31 +255,4 @@
                 ), axis = 0
             )
         )
-    return bedge_counts
-=======
-def simplex_matrix_list_notemp(adj: sp.csc_matrix, verbose: bool = False) -> List[np.array]:
-    """
-    Returns the list of simplices in a list of matrices for storage. Each matrix is
-    a n_simplices x dim matrix, where n_simplices is the total number of simplices
-    with dimension dim. No temporary file needed!
-    
-    :param adj: Sparse csc matrix to compute the simplex list of.
-    :type: sp.scs_matrix
-    :param verbose: Whether to have the function print steps.
-    :type: bool
-
-    :return mlist: List of matrices containing the simplices. 
-    :rtype: List[np.array]
-    """
-    def vmessage(message):
-        if verbose:
-            print(message)
-    vmessage("Flagser count started execution")
-    result = pfc.flagser_count(adj, return_simplices=True, threads = 1)
-    vmessage("Flagser count completed execution")
-    coo_matrix = adj.tocoo()
-    result['simplices'][1] = np.stack([coo_matrix.row, coo_matrix.col]).T
-    for i in range(len(result['simplices']) -2):
-        result['simplices'][i+2] = np.array(result['simplices'][i+2])
-    return result['simplices'][1:]
->>>>>>> 785251c8
+    return bedge_counts